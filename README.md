# SwiftServiceLauncher

SwiftServiceLauncher provides a basic mechanism to cleanly start up and shut down the application, freeing resources in order before exiting.
It also provides a Signal based shutdown hook, to shutdown on signals like TERM or INT.

SwiftServiceLauncher is non-framework specific, designed to be integrated with any server framework or directly in an application.

## Usage

```swift
var lifecycle = Lifecycle()

let eventLoopGroup = MultiThreadedEventLoopGroup(numberOfThreads: System.coreCount)
lifecycle.append(
    name: "eventLoopGroup",
    shutdown: eventLoopGroup.syncShutdownGracefully
)

let httpClient = HTTPClient(eventLoopGroupProvider: .shared(eventLoopGroup))
lifecycle.append(
    name: "HTTPClient",
    shutdown: httpClient.shutdown
)


lifecycle.start() { error in
    if let error = error {
        logger.error("failed starting \(self) ☠️: \(error)")
    } else {
        logger.info("\(self) started successfully 🚀")
    }
}
lifecycle.wait()
<<<<<<< HEAD
```
=======
```
>>>>>>> 1abe527c
<|MERGE_RESOLUTION|>--- conflicted
+++ resolved
@@ -31,8 +31,5 @@
     }
 }
 lifecycle.wait()
-<<<<<<< HEAD
 ```
-=======
-```
->>>>>>> 1abe527c
+
